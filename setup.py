--- conflicted
+++ resolved
@@ -10,19 +10,13 @@
     packages=find_packages(exclude=['test']),
     python_requires='>=3.7',
     install_requires=[
-<<<<<<< HEAD
         'fastkml~=0.11',
         'geoip2~=4.1.0',
         'graphviz~=0.14.1',
         'great-circle-calculator~=1.1.0',
-        'lxml~=4.6.1',
+        'lxml~=4.6.2',
         'networkx~=2.4',
         'shapely~=1.7.1',
-=======
-        'fastkml==0.11',
-        'geoip2==4.1.0',
-        'lxml==4.6.2',
->>>>>>> 6fc4eac4
         'six>=1.5',
         'tqdm~=4.48.0',
     ],
